--- conflicted
+++ resolved
@@ -51,13 +51,8 @@
 
 [project.optional-dependencies]
 dev = [
-<<<<<<< HEAD
-  "mypy>=1.8.0",
-  "isort>=5.13.2",
-=======
   "mypy==1.10.0",
   "isort==5.13.2",
->>>>>>> 33f13642
   "mypy-extensions>=0.4.3",
   "pre-commit>=2.20.0",
   "pylint",
